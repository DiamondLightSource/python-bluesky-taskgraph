--- conflicted
+++ resolved
@@ -6,19 +6,13 @@
 
 from bluesky import Msg
 from bluesky.plan_stubs import stage, unstage
-<<<<<<< HEAD
-from ophyd import Device
-from ophyd.status import Status
 
-from python_bluesky_taskgraph.core.types import InputType, TaskOutput
-=======
 from bluesky.protocols import Stageable
 from ophyd.status import Status
 
 from python_bluesky_taskgraph.core.type_hints import InputType, TaskOutput
 
 BASE_LOGGER = logging.getLogger(__name__)
->>>>>>> 7d843b84
 
 
 class DecisionEngineKnownException(Exception):
@@ -65,11 +59,7 @@
 
     def __init__(self, name: str):
         self._name: str = name
-<<<<<<< HEAD
-        self._logger = logging.getLogger(self.name)
-=======
         self._logger = BASE_LOGGER.getChild(self.__class__.__name__).getChild(self.name)
->>>>>>> 7d843b84
         self._results: List[Any] = []
         self.status: Status = Status(obj=self)
 
@@ -139,15 +129,12 @@
     def execute(self, args) -> Generator[Msg, None, Status]:
         self._logger.info(f"Task {self.name} began at {time()}")
         self._logger.debug(f"Task {self.name} began with args {args}")
-<<<<<<< HEAD
         try:
             yield from self._run_task(self.organise_inputs(*args))
         except Exception as e:
             self.status.set_exception(e)
-=======
         yield from self._run_task(self.organise_inputs(*args))
->>>>>>> 7d843b84
-        return self.status
+        
 
     @abstractmethod
     def organise_inputs(self, *args: Any) -> InputType:
@@ -180,13 +167,8 @@
 def run_stage_decorator(
     func: Callable[[InputType], TaskOutput]
 ) -> Callable[[InputType], TaskOutput]:
-<<<<<<< HEAD
-    def decorated_func(args: InputType):
-        devices = {device for device in astuple(args) if isinstance(device, Device)}
-=======
     def decorated_func(args: InputType) -> TaskOutput:
         devices = {device for device in astuple(args) if isinstance(device, Stageable)}
->>>>>>> 7d843b84
         for device in devices:
             yield from stage(device)
         yield from func(args)
